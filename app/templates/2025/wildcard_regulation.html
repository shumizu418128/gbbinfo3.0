{% extends "base.html" %}

<<<<<<< HEAD
{% block title %}GBB {{ year }} {{_("【{Beatboxer}向け】{Wildcard}レギュレーション解説").format(Beatboxer="Beatboxer", Wildcard="Wildcard")}} - GBBINFO-JPN{% endblock %}
{% block twitter_title %}GBB {{ year }} {{_("【{Beatboxer}向け】{Wildcard}レギュレーション解説").format(Beatboxer="Beatboxer", Wildcard="Wildcard")}} - GBBINFO-JPN{% endblock %}
{% block og_title %}GBB {{ year }} {{_("【{Beatboxer}向け】{Wildcard}レギュレーション解説").format(Beatboxer="Beatboxer", Wildcard="Wildcard")}} - GBBINFO-JPN{% endblock %}
{% block og_url %}https://gbbinfo-jpn.onrender.com/{{ year }}/wildcard_regulation{% endblock %}
{% block canonical %}https://gbbinfo-jpn.onrender.com/{{ year }}/wildcard_regulation{% endblock %}
=======
{% block title %}GBB {{ year }} {{_("【Beatboxer向け】Wildcardレギュレーション解説")}} - GBBINFO-JPN{% endblock %}
{% block twitter_title %}GBB {{ year }} {{_("【Beatboxer向け】Wildcardレギュレーション解説")}} - GBBINFO-JPN{% endblock %}
{% block og_title %}GBB {{ year }} {{_("【Beatboxer向け】Wildcardレギュレーション解説")}} - GBBINFO-JPN{% endblock %}
{% block og_url %}https://gbbinfo-jpn.onrender.com/{{ language }}/{{ year }}/wildcard_regulation{% endblock %}
{% block canonical %}https://gbbinfo-jpn.onrender.com/{{ language }}/{{ year }}/wildcard_regulation{% endblock %}
>>>>>>> 56ef4f98
{% block content %}
<h1>GBB {{ year }} {{_("レギュレーション")}}</h1>
<p style="font-size: 30px; text-align: center; font-weight: bold;">- For Beatboxers -</p><hr>
<p>
    {{ _("Swissbeatbox公式サイトにて、GBB {year} で実施される部門・{Wildcard}のルールについて発表がありました。").format(year=year, Wildcard="Wildcard") }}<br />
    {{ _("ソースサイト：") }}<a href="https://swissbeatbox.com/newsfeed/gbb-2025-wildcard-competition/" target="_blank" rel="noopener noreferrer">
        GBB 2025 Wildcard Competition
    </a><br>
    {{_("このページでは、{Wildcard}提出にあたって重要なルールを解説します。").format(Wildcard="Wildcard")}}
</p>

<div class="button-container">
<<<<<<< HEAD
    <a href="/{{ year }}/top"><button>GBB {{ year }} {{_("これだけガイド")}}</button></a>
    <a href="/{{ year }}/top_7tosmoke"><button>7toSmoke {{_("これだけガイド")}}</button></a>
    <a href="/{{ year }}/rule"><button>{{_("【{Beatbox}ファン向け】").format(Beatbox="Beatbox")}}<br>GBB {{ year }} {{_("ルール")}}</button></a>
=======
    <a href="/{{ language }}/{{ year }}/top"><button>GBB {{ year }} {{_("これだけガイド")}}</button></a>
    <a href="/{{ language }}/{{ year }}/top_7tosmoke"><button>7toSmoke {{_("これだけガイド")}}</button></a>
    <a href="/{{ language }}/{{ year }}/rule"><button>{{_("【Beatboxファン向け】")}}<br>GBB {{ year }} {{_("ルール")}}</button></a>
>>>>>>> 56ef4f98
</div>

<div>
    <h2>{{_("目次")}}</h2>
    <ol>
        <li>
            <a href="#p01">{{_("注意事項")}}</a>
        </li>

        <li>
            <a href="#p02">{{_("開催部門一覧")}}</a>
        </li>

        <li>
            <a href="#p03">{{_("年齢制限")}}</a>
        </li>

        <li>
            <a href="#p04">{{_("{Wildcard}提出について").format(Wildcard="Wildcard")}}</a>
        </li>

        <li>
            <a href="#p05">{{_("部門別ルール")}}</a>
        </li>

        <li>
            <a href="#p06">{{_("失格にならないために")}}</a>
        </li>
    </ol>
</div>

<div class="button-container">
    <a href="/{{ language }}/{{ year }}/top"><button>GBB {{ year }} {{_("これだけガイド")}}</button></a>
    <a href="/{{ language }}/{{ year }}/top_7tosmoke"><button>7toSmoke {{_("これだけガイド")}}</button></a>
</div>

<h2 id="p01">{{_("注意事項")}}</h2>
<p>
    {{_("以下に示す内容は、{Wildcard}を作る{Beatboxer}向けの情報です。").format(Wildcard="Wildcard", Beatboxer="Beatboxer")}}<br />
    {{_("当サイト管理人は{Beatboxer}ではありません。また、当サイト管理人はGBB運営と一切無関係です。").format(Beatboxer="Beatboxer")}}
</p>
<p>
    {{_("当サイトに掲載された内容によって生じた損害等の一切の責任を負いかねます。")}}<br />
    {{_("{Wildcard}を提出する方は、").format(Wildcard="Wildcard")}}<strong><span style="color: #ff0000">
    {{_("必ずご自身でルールを今一度ご確認ください。")}}</span></strong>
</p>
<p>
    {{ _('For Non-Japanese Users:
    Please note that this article was originally written in Japanese and subsequently translated using AI.
    As a result, there may be instances of inaccurate translation.
    For any questions or concerns, please refer to the official website or social media channels.') }}
</p>

<div class="button-container">
    <a href="/{{ language }}/{{ year }}/top"><button>GBB {{ year }} {{_("これだけガイド")}}</button></a>
    <a href="/{{ language }}/{{ year }}/top_7tosmoke"><button>7toSmoke {{_("これだけガイド")}}</button></a>
</div>

<h2 id="p02">{{_("開催部門一覧")}}</h2>
<table>
    <thead>
        <tr>
            <th style="width: 30%">{{_("部門")}}</th>
            <th style="width: 30%">Wildcard</th>
        </tr>
    </thead>
    <tbody>
        <tr>
            <td>Solo</td>
            <td>6</td>
        </tr>
        <tr>
            <td>Loopstation</td>
            <td>5</td>
        </tr>
        <tr>
            <td>Crew</td>
            <td>2</td>
        </tr>
        <tr>
            <td>Producer</td>
            <td>2</td>
        </tr>
        <tr>
            <td>Tag Team</td>
            <td>5</td>
        </tr>
    </tbody>
</table>
<p>
    {{_("上記のデータは、ルール発表時現在の情報です。実際は、辞退などにより、出場者数が変動します。")}}
</p>

<div class="button-container">
    <a href="/{{ language }}/{{ year }}/top"><button>GBB {{ year }} {{_("これだけガイド")}}</button></a>
    <a href="/{{ language }}/{{ year }}/top_7tosmoke"><button>7toSmoke {{_("これだけガイド")}}</button></a>
</div>

<h2 id="p03">{{_("年齢制限")}}</h2>
<ul>
    <li>{{_("年齢制限: 本番当日、16歳以上であること")}}</li>
    <li>{{_("未成年者(18歳未満)の参加:")}}
        <ul>
            <li>{{_("保護者の同伴が必須")}}</li>
            <li>{{_("主催者は、保護者の同伴にかかる費用(ビザ、フライト、ホテル、食事など)を負担しない")}}</li>
            <li>{{_("上記要件を満たさない、同意できない場合は失格となり、{Wildcard}下位からの繰り上げが行われる").format(Wildcard="Wildcard")}}</li>
        </ul>
    </li>
</ul>

<div class="button-container">
    <a href="/{{ language }}/{{ year }}/top"><button>GBB {{ year }} {{_("これだけガイド")}}</button></a>
    <a href="/{{ language }}/{{ year }}/top_7tosmoke"><button>7toSmoke {{_("これだけガイド")}}</button></a>
</div>

<h2 id="p04">{{_("{Wildcard}作成・提出について").format(Wildcard="Wildcard")}}</h2>

<h3>{{_("{Wildcard}動画の内容").format(Wildcard="Wildcard")}}</h3>
<p>{{_("動画の冒頭で、以下のように自己紹介する")}}</p>
<p>"My name is 【{{_("名前")}}】, and this is my 【{{_("部門")}}】 wildcard for the GBB {{ year }} World League."</p>
<div class="post-it">
    <p>
        {{_("このルールに関する表記は、原文では非常に強い表現で示されています。")}}<br>
        {{_("また、過去にこのルールに違反したことで失格処分になった事例があります。")}}
    </p>
</div>

<h3>{{_("録音方法")}}</h3>
<ul>
    <li>{{_("カメラにはっきり映っていること (マスクや視覚効果で顔や口を覆わないこと)")}}</li>
    <li>{{_("リップシンクやその他のビデオ技術は禁止")}}</li>
    <li>{{_("撮影と録音は、同時に行うこと")}}</li>
    <li>{{_("基本的なダイナミック (コンプレッション)、EQ プラグイン、リバーブは使用可能。ただし、録音自体は生の状態で行い、後で編集すること")}}</li>
    <li>{{_("キックとスネアに異なる EQ やコンプレッションを施すなどの自動処理は禁止")}}</li>
    <li>{{_("録音全体を同じように処理すること")}}</li>
    <li>{{_("歪み、遅延、その他の動的処理、周波数歪み効果は禁止")}}</li>
    <li style="color: red;"><strong>{{_("上記ルールについて、不正行為の疑いがある場合、{Wildcard}作成に使ったファイルの追加提出を求められる場合あり").format(Wildcard="Wildcard")}}</strong></li>
</ul>

<h3>{{_("提出方法")}}</h3>
<ol>
    <li>{{_("{Wildcard}をYouTubeにアップロード").format(Wildcard="Wildcard")}}</li>
    <li>{{_("Swissbeatbox公式サイトにある申請フォームで提出")}}</li>
</ol>
<ul>
    <li style="color: red;"><strong>{{_("上記2つが両方できていない場合は、失格")}}</strong></li>
</ul>
<ul>
    <li style="color: red; background-color: white;"><strong>{{_("毎年必ず、申請フォーム入力忘れによる失格者が発生します！！！")}}</strong></li>
    <li style="background-color: white;"><strong>{{_("毎年必ず、申請フォーム入力忘れによる失格者が発生します！！！")}}</strong></li>
    <li style="color: blue; background-color: white;"><strong>{{_("毎年必ず、申請フォーム入力忘れによる失格者が発生します！！！")}}</strong></li>
    <li style="background-color: white;"><strong>{{_("毎年必ず、申請フォーム入力忘れによる失格者が発生します！！！")}}</strong></li>
    <li style="color: red; background-color: white;"><strong>{{_("毎年必ず、申請フォーム入力忘れによる失格者が発生します！！！")}}</strong></li>
</ul>
<p>{{_("ぜひここのスクリーンショットをとってSNSで拡散してください。推しが失格にならないために...")}}</p>
<ul>
    <li>{{_("生のオーディオと生のビデオ (カメラのオーディオを含む) の提出が必要")}}</li>
    <li>{{_("{Solo}以外の全部門は、録画中のスクリーンキャプチャの提出も必要").format(Solo="Solo")}}</li>
    <li style="color: red;"><strong>{{_("上記2つが無い場合は、失格")}}</strong></li>
</ul>
<ul>
    <li>{{_("{Wildcard}提出は一度のみ。一度提出したら、後から別の{Wildcard}を提出することはできない").format(Wildcard="Wildcard")}}</li>
    <li style="color: red;"><strong>{{_("誤って一度提出した{Wildcard}を削除した場合、失格").format(Wildcard="Wildcard")}}</strong>
        <ul>
            <li>{{_("このルールは、GBB 2019で発生したトラブルの対策として設けられている")}}</li>
        </ul>
    </li>
</ul>

<div class="button-container">
    <a href="/{{ language }}/{{ year }}/top"><button>GBB {{ year }} {{_("これだけガイド")}}</button></a>
    <a href="/{{ language }}/{{ year }}/top_7tosmoke"><button>7toSmoke {{_("これだけガイド")}}</button></a>
</div>

<h2 id="p05">{{_("部門別ルール")}}</h2>
<table>
    <thead>
        <tr>
            <th>{{_("部門")}}</th>
            <th>{{_("ルール")}}</th>
        </tr>
    </thead>
    <tbody>
        <tr>
            <td>{{_("全部門共通")}}</td>
            <td style="font-size: 14px;">{{_("提出受付開始日時")}} 2/15<br>{{_("制限時間を超過した場合、1秒につき最終順位を1つ下げる")}}<br>{{_("制限時間を使い切らず余らせた場合、3秒につき最終順位を1つ下げる")}}</td>
        </tr>
        <tr>
            <td>Solo</td>
            <td style="font-size: 14px;">{{_("制限時間")}} 2:10<br />{{_("提出期限")}} 3/22 (23:59 CET)<br />{{_("結果発表")}} 4/16 (18:00 JST)</td>
        </tr>
        <tr>
            <td>Tag Team</td>
            <td style="font-size: 14px;">{{_("制限時間")}} 2:10<br />{{_("提出期限")}} 4/5 (23:59 CET)<br />{{_("結果発表")}} 4/24 {{_("時間未定")}}</td>
        </tr>
        <tr>
            <td>Loopstation</td>
            <td style="font-size: 14px;">{{_("制限時間")}} 3:30<br />{{_("提出期限")}} 3/22 (23:59 CET)<br />{{_("結果発表")}} 4/19 (18:00 JST)<br />{{_("RC505 mki, mkiiのみ")}}</td>
        </tr>
        <tr>
            <td>Producer</td>
            <td style="font-size: 14px;">{{_("制限時間")}} 3:30<br />{{_("提出期限")}} 3/29 (23:59 CET)<br />{{_("結果発表")}} 4/22 {{_("時間未定")}}<br />{{_("デバイス制限なし")}}</td>
        </tr>
        <tr>
            <td>Crew</td>
            <td style="font-size: 14px;">{{_("制限時間")}} 3:10<br />{{_("提出期限")}} 4/5 (23:59 CET)<br />{{_("結果発表")}} 4/26 {{_("時間未定")}}</td>
        </tr>
    </tbody>
</table>
<div class="post-it">
    <p>
        {{_("※中央ヨーロッパ時間には、サマータイムがあります。2025年のサマータイムは3/30からです。")}}<br />
        {{_("Tag Team部門・Crew部門参加希望の方はご注意ください。")}}
    </p>
</div>

<h3>{Loopstation} {{_("デバイスルール")}}</h3>
<ul>
    <li>{{_("MIDIコントローラーの使用は禁止")}}</li>
    <li>{{_("マシン内の追加ケーブルは使用可能 ケーブルはデバイスではないとみなされる")}}</li>
</ul>

<h3>Producer {{_("デバイスルール")}}</h3>
<ul>
    <li>{{_("{Loopstation}単体での出場は禁止").format(Loopstation="Loopstation")}}</li>
    <li style="color: red;"><strong>{{_("事前にデバイス構成をSUPPORT@swissbeatbox.comへ申請すること")}}</strong></li>
    <li>{{_("ボイスソース、ボイストリガーのみ")}}</li>
    <li>{{_("事前に録音されたサンプルは使用禁止")}}</li>
    <li>{{_("FOH (ミキシング デスク) または録音への出力はステレオ信号である必要があり、マルチチャンネル出力は禁止")}}</li>
</ul>

<div class="button-container">
    <a href="/{{ language }}/{{ year }}/top"><button>GBB {{ year }} {{_("これだけガイド")}}</button></a>
    <a href="/{{ language }}/{{ year }}/top_7tosmoke"><button>7toSmoke {{_("これだけガイド")}}</button></a>
</div>

<h2 id="p06">{{_("失格にならないために")}}</h2>
<ol>
    <li><strong>{{_("Swissbeatbox公式サイトにある申請フォームで提出")}}</strong></li>
    <li><strong>{{_("{Wildcard}動画の作成にあたり使用したすべてのファイルを、バックアップ含め保存しておき、いつでも提出できるようにしておく").format(Wildcard="Wildcard")}}</strong></li>
    <li><strong>{{_("{Wildcard}提出は一度のみ。一度提出したら、後から別の{Wildcard}を提出することはできない").format(Wildcard="Wildcard")}}</strong></li>
</ol>
<p style="text-align: center;">{{_("皆さんの{Wildcard}を楽しみにしています！").format(Wildcard="Wildcard")}}<br>Good luck have fun!</p>
<blockquote class="twitter-tweet"><p lang="ja" dir="ltr">GBB25 ワイルドカードの募集が始まったらサムネイル作成致します。<br>価格は3000円（PayPay、ゆうちょ振込、アマギフ対応)<br>配色、フォント、テーマなど希望に沿ったデザインで作成します。<br>サンプルとして過去に作ったサムネイル載せておきます <a href="https://t.co/kZvzVHUJIc">pic.twitter.com/kZvzVHUJIc</a></p>&mdash; dupo 🐻‍❄️ (@TWlCER) <a href="https://twitter.com/TWlCER/status/1881662085576442197?ref_src=twsrc%5Etfw">January 21, 2025</a></blockquote> <script async src="https://platform.twitter.com/widgets.js" charset="utf-8"></script>
<blockquote class="twitter-tweet"><p lang="ja" dir="ltr">GBBの wildcardマスタリング、できるようになりましたので各カテゴリー一人当たり4000円で承ります！！<br>DMまで！</p>&mdash; Impedance (@impedanceryuma) <a href="https://twitter.com/impedanceryuma/status/1894719533031784655?ref_src=twsrc%5Etfw">February 26, 2025</a></blockquote> <script async src="https://platform.twitter.com/widgets.js" charset="utf-8"></script>

{% endblock %}<|MERGE_RESOLUTION|>--- conflicted
+++ resolved
@@ -1,18 +1,10 @@
 {% extends "base.html" %}
 
-<<<<<<< HEAD
 {% block title %}GBB {{ year }} {{_("【{Beatboxer}向け】{Wildcard}レギュレーション解説").format(Beatboxer="Beatboxer", Wildcard="Wildcard")}} - GBBINFO-JPN{% endblock %}
 {% block twitter_title %}GBB {{ year }} {{_("【{Beatboxer}向け】{Wildcard}レギュレーション解説").format(Beatboxer="Beatboxer", Wildcard="Wildcard")}} - GBBINFO-JPN{% endblock %}
 {% block og_title %}GBB {{ year }} {{_("【{Beatboxer}向け】{Wildcard}レギュレーション解説").format(Beatboxer="Beatboxer", Wildcard="Wildcard")}} - GBBINFO-JPN{% endblock %}
-{% block og_url %}https://gbbinfo-jpn.onrender.com/{{ year }}/wildcard_regulation{% endblock %}
-{% block canonical %}https://gbbinfo-jpn.onrender.com/{{ year }}/wildcard_regulation{% endblock %}
-=======
-{% block title %}GBB {{ year }} {{_("【Beatboxer向け】Wildcardレギュレーション解説")}} - GBBINFO-JPN{% endblock %}
-{% block twitter_title %}GBB {{ year }} {{_("【Beatboxer向け】Wildcardレギュレーション解説")}} - GBBINFO-JPN{% endblock %}
-{% block og_title %}GBB {{ year }} {{_("【Beatboxer向け】Wildcardレギュレーション解説")}} - GBBINFO-JPN{% endblock %}
 {% block og_url %}https://gbbinfo-jpn.onrender.com/{{ language }}/{{ year }}/wildcard_regulation{% endblock %}
 {% block canonical %}https://gbbinfo-jpn.onrender.com/{{ language }}/{{ year }}/wildcard_regulation{% endblock %}
->>>>>>> 56ef4f98
 {% block content %}
 <h1>GBB {{ year }} {{_("レギュレーション")}}</h1>
 <p style="font-size: 30px; text-align: center; font-weight: bold;">- For Beatboxers -</p><hr>
@@ -25,15 +17,9 @@
 </p>
 
 <div class="button-container">
-<<<<<<< HEAD
-    <a href="/{{ year }}/top"><button>GBB {{ year }} {{_("これだけガイド")}}</button></a>
-    <a href="/{{ year }}/top_7tosmoke"><button>7toSmoke {{_("これだけガイド")}}</button></a>
-    <a href="/{{ year }}/rule"><button>{{_("【{Beatbox}ファン向け】").format(Beatbox="Beatbox")}}<br>GBB {{ year }} {{_("ルール")}}</button></a>
-=======
-    <a href="/{{ language }}/{{ year }}/top"><button>GBB {{ year }} {{_("これだけガイド")}}</button></a>
-    <a href="/{{ language }}/{{ year }}/top_7tosmoke"><button>7toSmoke {{_("これだけガイド")}}</button></a>
-    <a href="/{{ language }}/{{ year }}/rule"><button>{{_("【Beatboxファン向け】")}}<br>GBB {{ year }} {{_("ルール")}}</button></a>
->>>>>>> 56ef4f98
+    <a href="/{{ language }}/{{ year }}/top"><button>GBB {{ year }} {{_("これだけガイド")}}</button></a>
+    <a href="/{{ language }}/{{ year }}/top_7tosmoke"><button>7toSmoke {{_("これだけガイド")}}</button></a>
+    <a href="/{{ language }}/{{ year }}/rule"><button>{{_("【{Beatbox}ファン向け】").format(Beatbox="Beatbox")}}<br>GBB {{ year }} {{_("ルール")}}</button></a>
 </div>
 
 <div>
