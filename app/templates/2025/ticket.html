{% extends "base.html" %}

{% block title %}GBB {{ year }} {{_("会場 & チケット")}} - GBBINFO-JPN{% endblock %}
{% block twitter_title %}GBB {{ year }} {{_("会場 & チケット")}} - GBBINFO-JPN{% endblock %}
{% block og_title %}GBB {{ year }} {{_("会場 & チケット")}} - GBBINFO-JPN{% endblock %}
{% block og_url %}https://gbbinfo-jpn.onrender.com/{{ language }}/{{ year }}/ticket{% endblock %}
{% block canonical %}https://gbbinfo-jpn.onrender.com/{{ language }}/{{ year }}/ticket{% endblock %}
{% block content %}
<h1>GBB {{ year }} {{_("会場 & チケット")}}</h1>

<p>GBB {{ year }} {{_("会場")}}：EX THEATER ROPPONGI</p>
<p>7toSmoke {{_("会場")}}：Spotify O-EAST</p>
<p>{{_("チケット")}}：✖</p>

<div class="button-container">
<<<<<<< HEAD
    <a href="/{{year}}/rule"><button>GBB {{ year }} {{_("ルール & 審査員")}}</button></a>
    <a href="/{{year}}/participants"><button>{{_("{Wildcard}結果").format(Wildcard="Wildcard")}} & {{_("出場者")}}</button></a>
=======
    <a href="/{{ language }}/{{ year }}/rule"><button>GBB {{ year }} {{_("ルール & 審査員")}}</button></a>
    <a href="/{{ language }}/{{ year }}/participants"><button>{{_("Wildcard結果")}} & {{_("出場者")}}</button></a>
>>>>>>> 56ef4f98
    {% if language == 'ko' %}
        <a href="/{{ language }}/{{ year }}/korea"><button>{{_("韓国代表")}}</button></a>
    {% else %}
        <a href="/{{ language }}/{{ year }}/japan"><button>{{_("日本代表")}}</button></a>
    {% endif %}
    <a href="/{{ language }}/{{ year }}/timetable"><button>{{_("タイムテーブル")}}</button></a>
</div>

{% endblock %}<|MERGE_RESOLUTION|>--- conflicted
+++ resolved
@@ -13,13 +13,8 @@
 <p>{{_("チケット")}}：✖</p>
 
 <div class="button-container">
-<<<<<<< HEAD
-    <a href="/{{year}}/rule"><button>GBB {{ year }} {{_("ルール & 審査員")}}</button></a>
-    <a href="/{{year}}/participants"><button>{{_("{Wildcard}結果").format(Wildcard="Wildcard")}} & {{_("出場者")}}</button></a>
-=======
     <a href="/{{ language }}/{{ year }}/rule"><button>GBB {{ year }} {{_("ルール & 審査員")}}</button></a>
-    <a href="/{{ language }}/{{ year }}/participants"><button>{{_("Wildcard結果")}} & {{_("出場者")}}</button></a>
->>>>>>> 56ef4f98
+    <a href="/{{ language }}/{{ year }}/participants"><button>{{_("{Wildcard}結果").format(Wildcard="Wildcard")}} & {{_("出場者")}}</button></a>
     {% if language == 'ko' %}
         <a href="/{{ language }}/{{ year }}/korea"><button>{{_("韓国代表")}}</button></a>
     {% else %}
