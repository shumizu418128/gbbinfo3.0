--- conflicted
+++ resolved
@@ -1,18 +1,10 @@
 {% extends "base.html" %}
 
-<<<<<<< HEAD
 {% block title %}GBB {{ year }} {{_("{Wildcard}一覧").format(Wildcard="Wildcard")}} - GBBINFO-JPN{% endblock %}
 {% block twitter_title %}GBB {{ year }} {{_("{Wildcard}一覧").format(Wildcard="Wildcard")}} - GBBINFO-JPN{% endblock %}
 {% block og_title %}GBB {{ year }} {{_("{Wildcard}一覧").format(Wildcard="Wildcard")}} - GBBINFO-JPN{% endblock %}
-{% block og_url %}https://gbbinfo-jpn.onrender.com/{{ year }}/wildcards{% endblock %}
-{% block canonical %}https://gbbinfo-jpn.onrender.com/{{ year }}/wildcards{% endblock %}
-=======
-{% block title %}GBB {{ year }} {{_("Wildcard一覧")}} - GBBINFO-JPN{% endblock %}
-{% block twitter_title %}GBB {{ year }} {{_("Wildcard一覧")}} - GBBINFO-JPN{% endblock %}
-{% block og_title %}GBB {{ year }} {{_("Wildcard一覧")}} - GBBINFO-JPN{% endblock %}
 {% block og_url %}https://gbbinfo-jpn.onrender.com/{{ language }}/{{ year }}/wildcards{% endblock %}
 {% block canonical %}https://gbbinfo-jpn.onrender.com/{{ language }}/{{ year }}/wildcards{% endblock %}
->>>>>>> 56ef4f98
 {% block content %}
 <h1>GBB {{ year }} {{_("{Wildcard}一覧").format(Wildcard="Wildcard")}}</h1>
 <p>{{_("各部門の締め切り期日は、中央ヨーロッパ時刻を基準に表記しています。")}}</p>
