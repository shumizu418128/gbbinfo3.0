--- conflicted
+++ resolved
@@ -121,13 +121,8 @@
     </tbody>
 </table>
 <div class="button-container">
-<<<<<<< HEAD
-    <a href="/{{ year }}/stream"><button>{{_("当日配信")}}</button></a>
-    <a href="/{{ year }}/participants"><button>{{_("{Wildcard}結果").format(Wildcard="Wildcard")}} & {{_("出場者")}}</button></a>
-=======
     <a href="/{{ language }}/{{ year }}/stream"><button>{{_("当日配信")}}</button></a>
-    <a href="/{{ language }}/{{ year }}/participants"><button>{{_("Wildcard結果")}} & {{_("出場者")}}</button></a>
->>>>>>> 56ef4f98
+    <a href="/{{ language }}/{{ year }}/participants"><button>{{_("\{Wildcard\}結果").format(Wildcard="Wildcard")}} & {{_("出場者")}}</button></a>
 </div>
 
 <h2 id="seven-to-smoke" name="7tosmoke">7toSmoke - 9/27</h2>
