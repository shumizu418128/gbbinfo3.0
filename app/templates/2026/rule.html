--- conflicted
+++ resolved
@@ -10,7 +10,6 @@
 <p>
   {{ _("Swissbeatbox公式サイトにて、GBB {year} で実施される部門・{Wildcard}のルールについて発表がありました。").format(year=year, Wildcard="Wildcard") }}<br />
   <a href="https://swissbeatbox.com/newsfeed/gbb-2026-wildcard-competition/" target="_blank" rel="noopener noreferrer">{{ _("ソースサイト") }}</a>
-  </a>
 </p>
 
 <div class="button-container">
@@ -205,159 +204,86 @@
 
 <h3>GBB {{ year - 1 }} {{_("上位入賞者")}}</h3>
 {% if gbb_seed|length > 0 %}
-<<<<<<< HEAD
-  <table>
-    <thead>
-      <tr>
-        <th style="width: 33%;">{{_("名前")}}</th>
-          <th style="width: 34%;">{{_("部門")}}</th>
-          <th style="width: 33%;">{{_("出場権")}}</th>
-        </tr>
-    </thead>
-    <tbody>
-      {% for participant in gbb_seed %}
-        <tr>
-          <td><a href="/{{ language }}/participant_detail/{{ participant.id }}/{{ participant.mode }}">{% include "includes/country_flag.html" %}{{ participant.name }}</a></td>
-          <td>{{ participant.category }}</td>
-          <td {% if participant.ticket_class|length > 10 %} style="font-size: 12px;" {% endif %}>
-          {{ participant.ticket_class }}
-          </td>
-        </tr>
-      {% endfor %}
-    </tbody>
-  </table>
-=======
     <table>
         <thead>
             <tr>
-                <th class="participant-table-left-col">{{_("出場権")}}</th>
-                <th class="participant-table-name-col">{{_("名前")}}</th>
-                <th class="participant-table-right-col">{{_("部門")}}</th>
+                <th style="width: 33%;">{{_("名前")}}</th>
+                <th style="width: 34%;">{{_("部門")}}</th>
+                <th style="width: 33%;">{{_("出場権")}}</th>
             </tr>
         </thead>
         <tbody>
             {% for participant in gbb_seed %}
                 <tr>
-                    <td class="participant-table-left-col">{{ participant.ticket_class }}</td>
-                    <td class="participant-table-name-col">{% include "includes/country_flag.html" %}<a href="/{{ language }}/participant_detail/{{ participant.id }}/{{ participant.mode }}">{{ participant.name }}</a></td>
-                    <td class="participant-table-right-col">{{ participant.category }}</td>
+                    <td><a href="/{{ language }}/participant_detail/{{ participant.id }}/{{ participant.mode }}">{% include "includes/country_flag.html" %}{{ participant.name }}</a></td>
+                    <td>{{ participant.category }}</td>
+                    <td {% if participant.ticket_class|length > 10 %} style="font-size: 12px;" {% endif %}>
+                    {{ participant.ticket_class }}
+                    </td>
                 </tr>
             {% endfor %}
         </tbody>
     </table>
->>>>>>> b37a55c8
 {% else %}
   <p>{{_("発表次第更新")}}</p>
 {% endif %}
 
 <h3>{{_("チャレンジャーシリーズ")}}<br>{{_("優勝者のみ")}}</h3>
 {% if other_seed|length > 0 %}
-<<<<<<< HEAD
-  <table>
-    <thead>
-    <tr>
-      <th style="width: 33%;">{{_("名前")}}</th>
-      <th style="width: 34%;">{{_("部門")}}</th>
-      <th style="width: 33%;">{{_("出場権")}}</th>
-    </tr>
-    </thead>
-    <tbody>
-      {% for participant in other_seed %}
-      <tr>
-        {% if participant.name == "???" %}
-          <td>{{ participant.name }}</td>
-        {% else %}
-          <td><a href="/{{ language }}/participant_detail/{{ participant.id }}/{{ participant.mode }}">{% include "includes/country_flag.html" %}{{ participant.name }}</a></td>
-        {% endif %}
-        <td>{{ participant.category }}</td>
-        <td {% if participant.ticket_class|length > 10 %} style="font-size: 12px;" {% endif %}>
-          {{ participant.ticket_class }}
-        </td>
-      </tr>
-      {% endfor %}
-    </tbody>
-  </table>
-=======
     <table>
         <thead>
             <tr>
-                <th class="participant-table-left-col">{{_("出場権")}}</th>
-                <th class="participant-table-name-col">{{_("名前")}}</th>
-                <th class="participant-table-right-col">{{_("部門")}}</th>
+                <th style="width: 33%;">{{_("名前")}}</th>
+                <th style="width: 34%;">{{_("部門")}}</th>
+                <th style="width: 33%;">{{_("出場権")}}</th>
             </tr>
         </thead>
         <tbody>
             {% for participant in other_seed %}
                 <tr>
-                    <td class="participant-table-left-col">{{ participant.ticket_class }}</td>
                     {% if participant.name == "???" %}
-                        <td class="participant-table-name-col">{{ participant.name }}</td>
+                        <td>{{ participant.name }}</td>
                     {% else %}
-                        <td class="participant-table-name-col">{% include "includes/country_flag.html" %}<a href="/{{ language }}/participant_detail/{{ participant.id }}/{{ participant.mode }}">{{ participant.name }}</a></td>
+                        <td><a href="/{{ language }}/participant_detail/{{ participant.id }}/{{ participant.mode }}">{% include "includes/country_flag.html" %}{{ participant.name }}</a></td>
                     {% endif %}
-                    <td class="participant-table-right-col">{{ participant.category }}</td>
+                    <td>{{ participant.category }}</td>
+                    <td {% if participant.ticket_class|length > 10 %} style="font-size: 12px;" {% endif %}>
+                        {{ participant.ticket_class }}
+                    </td>
                 </tr>
             {% endfor %}
         </tbody>
     </table>
->>>>>>> b37a55c8
 {% else %}
   <p>{{_("発表次第更新")}}</p>
 {% endif %}
 
 <h3>{{_("辞退者一覧")}}</h3>
 {% if cancelled|length > 0 %}
-<<<<<<< HEAD
-  <table>
-    <thead>
-    <tr>
-      <th style="width: 33%;">{{_("名前")}}</th>
-      <th style="width: 34%;">{{_("部門")}}</th>
-      <th style="width: 33%;">{{_("出場権")}}</th>
-    </tr>
-    </thead>
-    <tbody>
-      {% for participant in cancelled %}
-      <tr>
-        <td>
-          【{{_("辞退")}}】<br><a href="/{{ language }}/participant_detail/{{ participant.id }}/{{ participant.mode }}">{% include "includes/country_flag.html" %}{{ participant.name }}</a>
-        </td>
-        <td>
-          <s>{{ participant.category }}</s>
-        </td>
-        <td {% if participant.ticket_class|length > 10 %} style="font-size: 12px;" {% endif %}>
-          <s>{{ participant.ticket_class }}</s>
-        </td>
-      </tr>
-      {% endfor %}
-    </tbody>
-  </table>
-=======
     <table>
         <thead>
             <tr>
-            <th class="participant-table-left-col">{{_("出場権")}}</th>
-            <th class="participant-table-name-col">{{_("名前")}}</th>
-            <th class="participant-table-right-col">{{_("部門")}}</th>
+            <th style="width: 33%;">{{_("名前")}}</th>
+            <th style="width: 34%;">{{_("部門")}}</th>
+            <th style="width: 33%;">{{_("出場権")}}</th>
             </tr>
         </thead>
         <tbody>
             {% for participant in cancelled %}
                 <tr>
-                    <td class="participant-table-left-col">
+                    <td>
+                        【{{_("辞退")}}】<br><a href="/{{ language }}/participant_detail/{{ participant.id }}/{{ participant.mode }}">{% include "includes/country_flag.html" %}{{ participant.name }}</a>
+                    </td>
+                    <td>
+                        <s>{{ participant.category }}</s>
+                    </td>
+                    <td {% if participant.ticket_class|length > 10 %} style="font-size: 12px;" {% endif %}>
                         <s>{{ participant.ticket_class }}</s>
-                    </td>
-                    <td class="participant-table-name-col">
-                        【{{_("辞退")}}】<br>{% include "includes/country_flag.html" %}<a href="/{{ language }}/participant_detail/{{ participant.id }}/{{ participant.mode }}">{{ participant.name }}</a>
-                    </td>
-                    <td class="participant-table-right-col">
-                        <s>{{ participant.category }}</s>
                     </td>
                 </tr>
             {% endfor %}
         </tbody>
     </table>
->>>>>>> b37a55c8
 {% else %}
   <p>{{_("発表次第更新")}}</p>
 {% endif %}
